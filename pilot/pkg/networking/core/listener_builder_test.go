// Copyright Istio Authors
//
// Licensed under the Apache License, Version 2.0 (the "License");
// you may not use this file except in compliance with the License.
// You may obtain a copy of the License at
//
//     http://www.apache.org/licenses/LICENSE-2.0
//
// Unless required by applicable law or agreed to in writing, software
// distributed under the License is distributed on an "AS IS" BASIS,
// WITHOUT WARRANTIES OR CONDITIONS OF ANY KIND, either express or implied.
// See the License for the specific language governing permissions and
// limitations under the License.

package core

import (
	"fmt"
	"reflect"
	"testing"

	core "github.com/envoyproxy/go-control-plane/envoy/config/core/v3"
	listener "github.com/envoyproxy/go-control-plane/envoy/config/listener/v3"
	hcm "github.com/envoyproxy/go-control-plane/envoy/extensions/filters/network/http_connection_manager/v3"
	tls "github.com/envoyproxy/go-control-plane/envoy/extensions/transport_sockets/tls/v3"
	"google.golang.org/protobuf/types/known/structpb"
	"google.golang.org/protobuf/types/known/wrapperspb"
	"k8s.io/apimachinery/pkg/types"

	meshconfig "istio.io/api/mesh/v1alpha1"
	networking "istio.io/api/networking/v1alpha3"
	"istio.io/istio/pilot/pkg/features"
	"istio.io/istio/pilot/pkg/model"
	"istio.io/istio/pilot/pkg/networking/core/listenertest"
	"istio.io/istio/pilot/pkg/networking/plugin/authz"
	"istio.io/istio/pilot/test/xdstest"
	"istio.io/istio/pkg/config"
	"istio.io/istio/pkg/config/protocol"
	"istio.io/istio/pkg/config/schema/gvk"
	"istio.io/istio/pkg/slices"
	"istio.io/istio/pkg/test"
	"istio.io/istio/pkg/test/util/assert"
	"istio.io/istio/pkg/util/protomarshal"
	"istio.io/istio/pkg/util/sets"
	"istio.io/istio/pkg/wellknown"
)

func TestVirtualListenerBuilder(t *testing.T) {
	cg := NewConfigGenTest(t, TestOptions{Services: testServices})
	proxy := cg.SetupProxy(nil)

	vo := xdstest.ExtractListener(model.VirtualOutboundListenerName, cg.Listeners(proxy))
	if vo == nil {
		t.Fatal("didn't find virtual outbound listener")
	}
}

var (
	testServices = []*model.Service{
		buildService("test.com", wildcardIPv4, protocol.HTTP, tnow),
		buildService("test.com", wildcardIPv6, protocol.HTTP, tnow),
	}
	testServicesWithQUIC = []*model.Service{
		buildService("test.com", wildcardIPv4, protocol.HTTP, tnow),
		buildService("test.com", wildcardIPv6, protocol.HTTP, tnow),
		buildService("quick.com", wildcardIPv4, protocol.UDP, tnow),
		buildService("quick.com", wildcardIPv6, protocol.UDP, tnow),
	}
)

func buildListeners(t *testing.T, o TestOptions, p *model.Proxy) []*listener.Listener {
	cg := NewConfigGenTest(t, o)
	// Hack up some instances for each Service
	for _, s := range o.Services {
		i := &model.ServiceInstance{
			Service: s,
			Endpoint: &model.IstioEndpoint{
				Addresses:    []string{"1.1.1.1"},
				EndpointPort: 8080, // service port is 80, target port is 8080
			},
			ServicePort: s.Ports[0],
		}
		cg.MemRegistry.AddInstance(i)
	}
	l := cg.Listeners(cg.SetupProxy(p))
	xdstest.ValidateListeners(t, l)
	return l
}

func buildListenersWithMulAddrsEP(t *testing.T, o TestOptions, p *model.Proxy) []*listener.Listener {
	cg := NewConfigGenTest(t, o)
	// Hack up some instances for each Service
	for _, s := range o.Services {
		i := &model.ServiceInstance{
			Service: s,
			Endpoint: &model.IstioEndpoint{
				Addresses:    []string{"1.1.1.1", "2001:1::1"},
				EndpointPort: 8080, // service port is 80, target port is 8080
			},
			ServicePort: s.Ports[0],
		}
		cg.MemRegistry.AddInstance(i)
	}
	l := cg.Listeners(cg.SetupProxy(p))
	xdstest.ValidateListeners(t, l)
	return l
}

func TestVirtualInboundListenerBuilder(t *testing.T) {
	tests := []struct {
		useExactBalance bool
	}{
		{
			useExactBalance: false,
		},
		{
			useExactBalance: true,
		},
	}

	for _, tt := range tests {
		proxy := &model.Proxy{
			Metadata: &model.NodeMetadata{
				InboundListenerExactBalance:  model.StringBool(tt.useExactBalance),
				OutboundListenerExactBalance: model.StringBool(tt.useExactBalance),
			},
		}
		testCases := [][]*listener.Listener{
			buildListeners(t, TestOptions{Services: testServices}, proxy),
			// test instance with multiple addresses
			buildListenersWithMulAddrsEP(t, TestOptions{Services: testServices}, proxy),
		}
		for _, listeners := range testCases {
			if vo := xdstest.ExtractListener(model.VirtualOutboundListenerName, listeners); vo == nil {
				t.Fatalf("expect virtual listener, found %s", listeners[0].Name)
			}
			vi := xdstest.ExtractListener(model.VirtualInboundListenerName, listeners)
			if vi == nil {
				t.Fatalf("expect virtual inbound listener, found %s", listeners[0].Name)
			}

			byListenerName := map[string]int{}

			for _, fc := range vi.FilterChains {
				byListenerName[fc.Name]++
			}

			for k, v := range byListenerName {
				if k == model.VirtualInboundListenerName && v != 3 {
					t.Fatalf("expect virtual listener has 3 passthrough filter chains, found %d", v)
				}
				if k == model.VirtualInboundCatchAllHTTPFilterChainName && v != 2 {
					t.Fatalf("expect virtual listener has 2 passthrough filter chains, found %d", v)
				}
			}

			if tt.useExactBalance {
				if vi.ConnectionBalanceConfig == nil || vi.ConnectionBalanceConfig.GetExactBalance() == nil {
					t.Fatal("expected virtual listener to have connection balance config set to exact_balance")
				}
			} else {
				if vi.ConnectionBalanceConfig != nil {
					t.Fatal("expected virtual listener to not have connection balance config set")
				}
			}
		}
	}
}

func TestVirtualInboundHasPassthroughClusters(t *testing.T) {
	testCases := [][]*listener.Listener{
		buildListeners(t, TestOptions{Services: testServices}, nil),
		// test instance with multiple addresses
		buildListenersWithMulAddrsEP(t, TestOptions{Services: testServices}, nil),
	}
	for _, listeners := range testCases {
		l := xdstest.ExtractListener(model.VirtualInboundListenerName, listeners)
		if l == nil {
			t.Fatal("failed to find virtual inbound listener")
		}
		listenertest.VerifyListener(t, l, listenertest.ListenerTest{
			FilterChains: []listenertest.FilterChainTest{
				{Name: "virtualInbound-blackhole"},
				{Name: "virtualInbound-catchall-http", Type: listenertest.MTLSHTTP},
				{Name: "virtualInbound-catchall-http", Type: listenertest.PlainHTTP},
				{Name: "virtualInbound", Type: listenertest.MTLSTCP},
				{Name: "virtualInbound", Type: listenertest.PlainTCP},
				{Name: "virtualInbound", Type: listenertest.StandardTLS},
				{Name: "0.0.0.0_8080", Type: listenertest.MTLSHTTP},
				{Name: "0.0.0.0_8080", Type: listenertest.PlainTCP},
			},
			Filters: []string{
				wellknown.OriginalDestination,
				wellknown.TLSInspector,
				wellknown.HTTPInspector,
			},
			TotalMatch: true,
		})
	}
}

func TestSidecarInboundListenerWithOriginalSrc(t *testing.T) {
	proxy := &model.Proxy{
		Metadata: &model.NodeMetadata{InterceptionMode: model.InterceptionTproxy},
	}
	testCases := [][]*listener.Listener{
		buildListeners(t, TestOptions{Services: testServices}, proxy),
		// test instance with multiple addresses
		buildListenersWithMulAddrsEP(t, TestOptions{Services: testServices}, proxy),
	}
	for _, listeners := range testCases {
		l := xdstest.ExtractListener(model.VirtualInboundListenerName, listeners)
		if l == nil {
			t.Fatal("failed to find virtual inbound listener")
		}
		if _, f := xdstest.ExtractListenerFilters(l)[wellknown.OriginalSource]; !f {
			t.Fatalf("missing %v filter", wellknown.OriginalSource)
		}
	}
}

// TestSidecarInboundListenerWithQUICConnectionBalance should not set
// exact_balance for the virtualInbound listener as QUIC uses UDP
// and this works only over TCP
func TestSidecarInboundListenerWithQUICAndExactBalance(t *testing.T) {
	proxy := &model.Proxy{
		Metadata: &model.NodeMetadata{
			InboundListenerExactBalance:  true,
			OutboundListenerExactBalance: true,
		},
	}
	testCases := [][]*listener.Listener{
		buildListeners(t, TestOptions{Services: testServicesWithQUIC}, proxy),
		// test instance with multiple addresses
		buildListenersWithMulAddrsEP(t, TestOptions{Services: testServicesWithQUIC}, proxy),
	}
	for _, listeners := range testCases {
		l := xdstest.ExtractListener(model.VirtualInboundListenerName, listeners)
		if l == nil {
			t.Fatal("failed to find virtual inbound listener")
		}
		if l.ConnectionBalanceConfig == nil || l.ConnectionBalanceConfig.GetExactBalance() == nil {
			t.Fatal("expected listener to have exact_balance set, but was empty")
		}
	}
}

func TestListenerBuilderPatchListeners(t *testing.T) {
	configPatches := []*networking.EnvoyFilter_EnvoyConfigObjectPatch{
		{
			ApplyTo: networking.EnvoyFilter_LISTENER,
			Match: &networking.EnvoyFilter_EnvoyConfigObjectMatch{
				Context: networking.EnvoyFilter_SIDECAR_OUTBOUND,
			},
			Patch: &networking.EnvoyFilter_Patch{
				Operation: networking.EnvoyFilter_Patch_ADD,
				Value:     buildPatchStruct(`{"name":"new-outbound-listener"}`),
			},
		},
		{
			ApplyTo: networking.EnvoyFilter_LISTENER,
			Match: &networking.EnvoyFilter_EnvoyConfigObjectMatch{
				Context: networking.EnvoyFilter_SIDECAR_INBOUND,
			},
			Patch: &networking.EnvoyFilter_Patch{
				Operation: networking.EnvoyFilter_Patch_ADD,
				Value:     buildPatchStruct(`{"name":"new-inbound-listener"}`),
			},
		},
		{
			ApplyTo: networking.EnvoyFilter_LISTENER,
			Match: &networking.EnvoyFilter_EnvoyConfigObjectMatch{
				Context: networking.EnvoyFilter_GATEWAY,
			},
			Patch: &networking.EnvoyFilter_Patch{
				Operation: networking.EnvoyFilter_Patch_ADD,
				Value:     buildPatchStruct(`{"name":"new-gateway-listener"}`),
			},
		},

		{
			ApplyTo: networking.EnvoyFilter_LISTENER,
			Match: &networking.EnvoyFilter_EnvoyConfigObjectMatch{
				Context: networking.EnvoyFilter_SIDECAR_OUTBOUND,
				ObjectTypes: &networking.EnvoyFilter_EnvoyConfigObjectMatch_Listener{
					Listener: &networking.EnvoyFilter_ListenerMatch{
						PortNumber: 81,
					},
				},
			},
			Patch: &networking.EnvoyFilter_Patch{
				Operation: networking.EnvoyFilter_Patch_REMOVE,
			},
		},
		{
			ApplyTo: networking.EnvoyFilter_LISTENER,
			Match: &networking.EnvoyFilter_EnvoyConfigObjectMatch{
				Context: networking.EnvoyFilter_SIDECAR_INBOUND,
				ObjectTypes: &networking.EnvoyFilter_EnvoyConfigObjectMatch_Listener{
					Listener: &networking.EnvoyFilter_ListenerMatch{
						PortNumber: 82,
					},
				},
			},
			Patch: &networking.EnvoyFilter_Patch{
				Operation: networking.EnvoyFilter_Patch_REMOVE,
			},
		},
		{
			ApplyTo: networking.EnvoyFilter_LISTENER,
			Match: &networking.EnvoyFilter_EnvoyConfigObjectMatch{
				Context: networking.EnvoyFilter_GATEWAY,
				ObjectTypes: &networking.EnvoyFilter_EnvoyConfigObjectMatch_Listener{
					Listener: &networking.EnvoyFilter_ListenerMatch{
						PortNumber: 83,
					},
				},
			},
			Patch: &networking.EnvoyFilter_Patch{
				Operation: networking.EnvoyFilter_Patch_REMOVE,
			},
		},
	}
	cg := NewConfigGenTest(t, TestOptions{Configs: getEnvoyFilterConfigs(configPatches)})

	gatewayProxy := cg.SetupProxy(&model.Proxy{Type: model.Router, ConfigNamespace: "not-default"})
	sidecarProxy := cg.SetupProxy(&model.Proxy{ConfigNamespace: "not-default"})
	type fields struct {
		GatewayListeners        []*listener.Listener
		InboundListeners        []*listener.Listener
		OutboundListeners       []*listener.Listener
		HTTPProxyListener       *listener.Listener
		VirtualOutboundListener *listener.Listener
		VirtualInboundListener  *listener.Listener
	}
	tests := []struct {
		name   string
		proxy  *model.Proxy
		fields fields
		want   fields
	}{
		{
			name:  "patch add inbound and outbound listener",
			proxy: sidecarProxy,
			fields: fields{
				OutboundListeners: []*listener.Listener{
					{
						Name: "outbound-listener",
					},
				},
			},
			want: fields{
				InboundListeners: []*listener.Listener{
					{
						Name: "new-inbound-listener",
					},
				},

				OutboundListeners: []*listener.Listener{
					{
						Name: "outbound-listener",
					},
					{
						Name: "new-outbound-listener",
					},
				},
			},
		},
		{
			name:  "patch inbound and outbound listener",
			proxy: sidecarProxy,
			fields: fields{
				OutboundListeners: []*listener.Listener{
					{
						Name: "outbound-listener",
					},
					{
						Name: "remove-outbound",
						Address: &core.Address{
							Address: &core.Address_SocketAddress{
								SocketAddress: &core.SocketAddress{
									PortSpecifier: &core.SocketAddress_PortValue{
										PortValue: 81,
									},
								},
							},
						},
					},
				},
			},
			want: fields{
				InboundListeners: []*listener.Listener{
					{
						Name: "new-inbound-listener",
					},
				},

				OutboundListeners: []*listener.Listener{
					{
						Name: "outbound-listener",
					},
					{
						Name: "new-outbound-listener",
					},
				},
			},
		},
		{
			name:  "remove HTTP Proxy listener",
			proxy: sidecarProxy,
			fields: fields{
				HTTPProxyListener: &listener.Listener{
					Name: "127.0.0.1_81",
					Address: &core.Address{
						Address: &core.Address_SocketAddress{
							SocketAddress: &core.SocketAddress{
								PortSpecifier: &core.SocketAddress_PortValue{
									PortValue: 81,
								},
							},
						},
					},
					FilterChains: []*listener.FilterChain{
						{
							Filters: []*listener.Filter{
								{
									Name: wellknown.HTTPConnectionManager,
								},
							},
						},
					},
				},
			},
			want: fields{
				InboundListeners: []*listener.Listener{
					{
						Name: "new-inbound-listener",
					},
				},
				OutboundListeners: []*listener.Listener{
					{
						Name: "new-outbound-listener",
					},
				},
			},
		},
		{
			name:  "patch add gateway listener",
			proxy: gatewayProxy,
			fields: fields{
				GatewayListeners: []*listener.Listener{
					{
						Name: "gateway-listener",
					},
				},
			},
			want: fields{
				GatewayListeners: []*listener.Listener{
					{
						Name: "gateway-listener",
					},
					{
						Name: "new-gateway-listener",
					},
				},
			},
		},

		{
			name:  "patch gateway listener",
			proxy: gatewayProxy,
			fields: fields{
				GatewayListeners: []*listener.Listener{
					{
						Name: "gateway-listener",
					},
					{
						Name: "remove-gateway",
						Address: &core.Address{
							Address: &core.Address_SocketAddress{
								SocketAddress: &core.SocketAddress{
									PortSpecifier: &core.SocketAddress_PortValue{
										PortValue: 83,
									},
								},
							},
						},
					},
				},
			},
			want: fields{
				GatewayListeners: []*listener.Listener{
					{
						Name: "gateway-listener",
					},
					{
						Name: "new-gateway-listener",
					},
				},
			},
		},
	}
	for _, tt := range tests {
		t.Run(tt.name, func(t *testing.T) {
			lb := &ListenerBuilder{
				node:                    tt.proxy,
				push:                    cg.PushContext(),
				gatewayListeners:        tt.fields.GatewayListeners,
				inboundListeners:        tt.fields.InboundListeners,
				outboundListeners:       tt.fields.OutboundListeners,
				httpProxyListener:       tt.fields.HTTPProxyListener,
				virtualOutboundListener: tt.fields.VirtualOutboundListener,
				virtualInboundListener:  tt.fields.VirtualInboundListener,
			}

			lb.patchListeners()
			got := fields{
				GatewayListeners:        lb.gatewayListeners,
				InboundListeners:        lb.inboundListeners,
				OutboundListeners:       lb.outboundListeners,
				HTTPProxyListener:       lb.httpProxyListener,
				VirtualOutboundListener: lb.virtualOutboundListener,
				VirtualInboundListener:  lb.virtualInboundListener,
			}

			assert.Equal(t, got, tt.want)
		})
	}
}

func buildPatchStruct(config string) *structpb.Struct {
	val := &structpb.Struct{}
	_ = protomarshal.UnmarshalString(config, val)
	return val
}

func getEnvoyFilterConfigs(configPatches []*networking.EnvoyFilter_EnvoyConfigObjectPatch) []config.Config {
	res := []config.Config{}
	for i, cp := range configPatches {
		res = append(res, config.Config{
			Meta: config.Meta{
				Name:             fmt.Sprintf("test-envoyfilter-%d", i),
				Namespace:        "not-default",
				GroupVersionKind: gvk.EnvoyFilter,
			},
			Spec: &networking.EnvoyFilter{
				ConfigPatches: []*networking.EnvoyFilter_EnvoyConfigObjectPatch{cp},
			},
		})
	}
	return res
}

const strictMode = `
apiVersion: security.istio.io/v1
kind: PeerAuthentication
metadata:
  name: default
  namespace: istio-system
spec:
  mtls:
    mode: STRICT
`

const disableMode = `
apiVersion: security.istio.io/v1
kind: PeerAuthentication
metadata:
  name: default
  namespace: istio-system
spec:
  mtls:
    mode: DISABLE
`

func TestInboundListenerFilters(t *testing.T) {
	testInboundListenerFilters(t, false)
	testInboundListenerFilters(t, true)
}

func testInboundListenerFilters(t *testing.T, enableDualStack bool) {
	if enableDualStack {
		test.SetForTest(t, &features.EnableDualStack, true)
	}
	services := []*model.Service{
		buildServiceWithPort("test1.com", 80, protocol.HTTP, tnow),
		buildServiceWithPort("test2.com", 81, protocol.Unsupported, tnow),
		buildServiceWithPort("test3.com", 82, protocol.TCP, tnow),
	}
	instances := make([]*model.ServiceInstance, 0, len(services))
	for _, s := range services {
		var addrs []string
		if enableDualStack {
			addrs = []string{"1.1.1.1", "2001:1::1"}
		} else {
			addrs = []string{"1.1.1.1"}
		}
		instances = append(instances, &model.ServiceInstance{
			Service: s,
			Endpoint: &model.IstioEndpoint{
				EndpointPort: uint32(s.Ports[0].Port),
				Addresses:    addrs,
			},
			ServicePort: s.Ports[0],
		})
	}
	cases := []struct {
		name   string
		config string
		http   map[int]bool
		tls    map[int]bool
	}{
		{
			name:   "permissive",
			config: "",
			http: map[int]bool{
				// Should not see HTTP inspector if we declare ports
				80: true,
				82: true,
				// But should see for passthrough or unnamed ports
				81:   false,
				1000: false,
			},
			tls: map[int]bool{
				// Permissive mode: inspector is set everywhere
				80:   false,
				82:   false,
				81:   false,
				1000: false,
			},
		},
		{
			name:   "disable",
			config: disableMode,
			http: map[int]bool{
				// Should not see HTTP inspector if we declare ports
				80: true,
				82: true,
				// But should see for passthrough or unnamed ports
				81:   false,
				1000: false,
			},
		},
		{
			name:   "strict",
			config: strictMode,
			http: map[int]bool{
				// Should not see HTTP inspector if we declare ports
				80: true,
				82: true,
				// This is 'auto', but for STRICT we always get requests over TLS so HTTP inspector is not in play
				81: true,
				// Even for passthrough, we do not need HTTP inspector because it is handled by TLS inspector
				1000: true,
			},
			tls: map[int]bool{
				// strict mode: inspector is set everywhere.
				80:   false,
				82:   false,
				81:   false,
				1000: false,
			},
		},
	}
	for _, tt := range cases {
		t.Run(tt.name, func(t *testing.T) {
			cg := NewConfigGenTest(t, TestOptions{
				Services:     services,
				Instances:    instances,
				ConfigString: tt.config,
			})
			listeners := cg.Listeners(cg.SetupProxy(nil))
			virtualInbound := xdstest.ExtractListener("virtualInbound", listeners)
			filters := xdstest.ExtractListenerFilters(virtualInbound)
			evaluateListenerFilterPredicates(t, filters[wellknown.HTTPInspector].GetFilterDisabled(), tt.http)
			if filters[wellknown.TLSInspector] == nil {
				if len(tt.tls) > 0 {
					t.Fatal("Expected tls inspector, got none")
				}
			} else {
				evaluateListenerFilterPredicates(t, filters[wellknown.TLSInspector].FilterDisabled, tt.tls)
			}
		})
	}
}

func evaluateListenerFilterPredicates(t testing.TB, predicate *listener.ListenerFilterChainMatchPredicate, expected map[int]bool) {
	t.Helper()
	for port, expect := range expected {
		got := xdstest.EvaluateListenerFilterPredicates(predicate, port)
		if got != expect {
			t.Errorf("expected port %v to have match=%v, got match=%v", port, expect, got)
		}
	}
}

func TestSidecarInboundListenerFilters(t *testing.T) {
	testSidecarInboundListenerFilters(t, false)
	testSidecarInboundListenerFilters(t, true)
}

func testSidecarInboundListenerFilters(t *testing.T, enableDualStack bool) {
	if enableDualStack {
		test.SetForTest(t, &features.EnableDualStack, true)
	}
	services := []*model.Service{buildServiceWithPort("test.com", 80, protocol.HTTPS, tnow)}

	expectIstioMTLS := func(t test.Failer, filterChain *listener.FilterChain) {
		tlsContext := &tls.DownstreamTlsContext{}
		if err := filterChain.GetTransportSocket().GetTypedConfig().UnmarshalTo(tlsContext); err != nil {
			t.Fatal(err)
		}
		commonTLSContext := tlsContext.CommonTlsContext
		if len(commonTLSContext.TlsCertificateSdsSecretConfigs) == 0 {
			t.Fatal("expected tls certificates")
		}
		if commonTLSContext.TlsCertificateSdsSecretConfigs[0].Name != "default" {
			t.Fatalf("expected certificate default, actual %s",
				commonTLSContext.TlsCertificates[0].CertificateChain.String())
		}
	}
	instances := make([]*model.ServiceInstance, 0, len(services))
	for _, s := range services {
		var addrs []string
		if enableDualStack {
			addrs = []string{"1.1.1.1", "2001:1::1"}
		} else {
			addrs = []string{"1.1.1.1"}
		}
		instances = append(instances, &model.ServiceInstance{
			Service: s,
			Endpoint: &model.IstioEndpoint{
				EndpointPort: uint32(s.Ports[0].Port),
				Addresses:    addrs,
			},
			ServicePort: s.Ports[0],
		})
	}
	cases := []struct {
		name           string
		sidecarScope   *model.SidecarScope
		mtlsMode       model.MutualTLSMode
		expectedResult func(t test.Failer, filterChain *listener.FilterChain)
	}{
		{
			name: "simulate peer auth disabled on port 80",
			sidecarScope: &model.SidecarScope{
				Sidecar: &networking.Sidecar{
					Ingress: []*networking.IstioIngressListener{
						{
							Port: &networking.SidecarPort{Name: "https-port", Protocol: "https", Number: 80},
							Tls: &networking.ServerTLSSettings{
								Mode:              networking.ServerTLSSettings_SIMPLE,
								ServerCertificate: "cert.pem",
								PrivateKey:        "privatekey.pem",
							},
						},
					},
				},
			},
			mtlsMode: model.MTLSDisable,
			expectedResult: func(t test.Failer, filterChain *listener.FilterChain) {
				tlsContext := &tls.DownstreamTlsContext{}
				if err := filterChain.GetTransportSocket().GetTypedConfig().UnmarshalTo(tlsContext); err != nil {
					t.Fatal(err)
				}
				commonTLSContext := tlsContext.CommonTlsContext
				if len(commonTLSContext.TlsCertificateSdsSecretConfigs) == 0 {
					t.Fatal("expected tls certificates")
				}
				if commonTLSContext.TlsCertificateSdsSecretConfigs[0].Name != "file-cert:cert.pem~privatekey.pem" {
					t.Fatalf("expected certificate httpbin.pem, actual %s",
						commonTLSContext.TlsCertificates[0].CertificateChain.String())
				}
				if tlsContext.RequireClientCertificate.Value {
					t.Fatal("expected RequireClientCertificate to be false")
				}
			},
		},
		{
			name: "simulate peer auth strict",
			sidecarScope: &model.SidecarScope{
				Sidecar: &networking.Sidecar{
					Ingress: []*networking.IstioIngressListener{
						{
							Port: &networking.SidecarPort{Name: "https-port", Protocol: "https", Number: 80},
							Tls: &networking.ServerTLSSettings{
								Mode:              networking.ServerTLSSettings_SIMPLE,
								ServerCertificate: "cert.pem",
								PrivateKey:        "privatekey.pem",
							},
						},
					},
				},
			},
			mtlsMode:       model.MTLSStrict,
			expectedResult: expectIstioMTLS,
		},
		{
			name: "simulate peer auth permissive",
			sidecarScope: &model.SidecarScope{
				Sidecar: &networking.Sidecar{
					Ingress: []*networking.IstioIngressListener{
						{
							Port: &networking.SidecarPort{Name: "https-port", Protocol: "https", Number: 80},
							Tls: &networking.ServerTLSSettings{
								Mode:              networking.ServerTLSSettings_SIMPLE,
								ServerCertificate: "cert.pem",
								PrivateKey:        "privatekey.pem",
							},
						},
					},
				},
			},
			mtlsMode:       model.MTLSPermissive,
			expectedResult: expectIstioMTLS,
		},
	}
	for _, tt := range cases {
		t.Run(tt.name, func(t *testing.T) {
			cg := NewConfigGenTest(t, TestOptions{
				Services:     services,
				Instances:    instances,
				ConfigString: mtlsMode(tt.mtlsMode.String()),
			})
			proxy := cg.SetupProxy(nil)
			proxy.Metadata = &model.NodeMetadata{Labels: map[string]string{"app": "foo"}}
			proxy.Labels = proxy.Metadata.Labels
			proxy.SidecarScope = tt.sidecarScope
			test.SetForTest(t, &features.EnableTLSOnSidecarIngress, true)
			listeners := cg.Listeners(proxy)
			virtualInbound := xdstest.ExtractListener("virtualInbound", listeners)
			filterChain := xdstest.ExtractFilterChain("1.1.1.1_80", virtualInbound)
			tt.expectedResult(t, filterChain)
		})
	}
}

func mtlsMode(m string) string {
	return fmt.Sprintf(`apiVersion: security.istio.io/v1
kind: PeerAuthentication
metadata:
  name: default
  namespace: istio-system
spec:
  mtls:
    mode: %s
`, m)
}

func TestHCMInternalAddressConfig(t *testing.T) {
	cg := NewConfigGenTest(t, TestOptions{})
	sidecarProxy := cg.SetupProxy(&model.Proxy{ConfigNamespace: "not-default"})
	test.SetForTest(t, &features.EnableHCMInternalNetworks, true)
	push := cg.PushContext()
	cases := []struct {
		name           string
		networks       *meshconfig.MeshNetworks
		expectedconfig *hcm.HttpConnectionManager_InternalAddressConfig
	}{
		{
			name:           "nil networks",
			expectedconfig: nil,
		},
		{
			name: "networks populated",
			networks: &meshconfig.MeshNetworks{
				Networks: map[string]*meshconfig.Network{
					"default": {
						Endpoints: []*meshconfig.Network_NetworkEndpoints{
							{
								Ne: &meshconfig.Network_NetworkEndpoints_FromCidr{
									FromCidr: "192.168.0.0/16",
								},
							},
						},
					},
				},
			},
			expectedconfig: &hcm.HttpConnectionManager_InternalAddressConfig{
				CidrRanges: []*core.CidrRange{
					{
						AddressPrefix: "192.168.0.0",
						PrefixLen:     &wrapperspb.UInt32Value{Value: 16},
					},
				},
			},
		},
	}
	for _, tt := range cases {
		t.Run(tt.name, func(t *testing.T) {
			push.Networks = tt.networks
			lb := &ListenerBuilder{
				push:               push,
				node:               sidecarProxy,
				authzCustomBuilder: &authz.Builder{},
				authzBuilder:       &authz.Builder{},
			}
			httpConnManager := lb.buildHTTPConnectionManager(&httpListenerOpts{})
			if !reflect.DeepEqual(tt.expectedconfig, httpConnManager.InternalAddressConfig) {
				t.Errorf("unexpected internal address config, expected: %v, got :%v", tt.expectedconfig, httpConnManager.InternalAddressConfig)
			}
		})
	}
}

func TestUseRemoteAddressInternalAddressConfig(t *testing.T) {
	cg := NewConfigGenTest(t, TestOptions{})
	sidecarProxy := cg.SetupProxy(&model.Proxy{ConfigNamespace: "not-default"})
	push := cg.PushContext()
	cases := []struct {
		name           string
		networks       *meshconfig.MeshNetworks
		expectedconfig *hcm.HttpConnectionManager_InternalAddressConfig
	}{
		{
			name:           "nil networks",
			expectedconfig: nil,
		},
		{
			name:           "empty networks",
			networks:       &meshconfig.MeshNetworks{},
			expectedconfig: nil,
		},
		{
			name: "networks populated",
			networks: &meshconfig.MeshNetworks{
				Networks: map[string]*meshconfig.Network{
					"default": {
						Endpoints: []*meshconfig.Network_NetworkEndpoints{
							{
								Ne: &meshconfig.Network_NetworkEndpoints_FromCidr{
									FromCidr: "192.168.0.0/16",
								},
							},
							{
								Ne: &meshconfig.Network_NetworkEndpoints_FromCidr{
									FromCidr: "172.16.0.0/12",
								},
							},
						},
					},
				},
			},
			expectedconfig: &hcm.HttpConnectionManager_InternalAddressConfig{
				CidrRanges: []*core.CidrRange{
					{
						AddressPrefix: "172.16.0.0",
						PrefixLen:     &wrapperspb.UInt32Value{Value: 12},
					},
					{
						AddressPrefix: "192.168.0.0",
						PrefixLen:     &wrapperspb.UInt32Value{Value: 16},
					},
				},
			},
		},
	}
	for _, tt := range cases {
		t.Run(tt.name, func(t *testing.T) {
			push.Networks = tt.networks
			lb := &ListenerBuilder{
				push:               push,
				node:               sidecarProxy,
				authzCustomBuilder: &authz.Builder{},
				authzBuilder:       &authz.Builder{},
			}
			httpConnManager := lb.buildHTTPConnectionManager(&httpListenerOpts{useRemoteAddress: true})
			if !reflect.DeepEqual(tt.expectedconfig, httpConnManager.InternalAddressConfig) {
				t.Errorf("unexpected internal address config, expected: %v, got :%v", tt.expectedconfig, httpConnManager.InternalAddressConfig)
			}
		})
	}
}

func TestAdditionalAddressesForIPv6(t *testing.T) {
	test.SetForTest(t, &features.EnableAdditionalIpv4OutboundListenerForIpv6Only, true)
	cg := NewConfigGenTest(t, TestOptions{Services: testServices})
	proxy := cg.SetupProxy(&model.Proxy{IPAddresses: []string{"1111:2222::1"}})

	listeners := buildListeners(t, TestOptions{Services: testServices}, proxy)
	vo := xdstest.ExtractListener(model.VirtualOutboundListenerName, listeners)
	if vo == nil {
		t.Fatal("didn't find virtual outbound listener")
	}
	if vo.AdditionalAddresses == nil || len(vo.AdditionalAddresses) != 1 {
		t.Fatal("expected additional ipv4 bind addresse")
	}
}

<<<<<<< HEAD
func TestExtProcExistForInfernecePoolEnabledGateway(t *testing.T) {
	test.SetForTest(t, &features.EnableGatewayAPIInferenceExtension, true)

	cg := NewConfigGenTest(t, TestOptions{
		Services: testServices,
	})
	proxy := cg.SetupProxy(&model.Proxy{Labels: map[string]string{"gateway.networking.k8s.io/gateway-name": "foo-gateway"}, ConfigNamespace: "not-default"})
	fakeGatewayController := model.FakeController{
		GatewaysWithInferencePools: sets.New(types.NamespacedName{Name: "foo-gateway", Namespace: "not-default"}),
	}
	cg.env.PushContext().GatewayAPIController = fakeGatewayController

	lstnrs := cg.Listeners(proxy)
	vo := xdstest.ExtractListener("0.0.0.0_8080", lstnrs)
	if vo == nil {
		t.Fatal("didn't find virtual outbound listener")
	}
	for _, fc := range vo.GetFilterChains() {
		_, httpFilters := xdstest.ExtractFilterNames(t, fc)
		if slices.Contains(httpFilters, wellknown.HTTPExternalProcessing) {
			return
		}
	}
	t.Fatal("expected ext proc filter to be added")
=======
func TestPreserveHeader(t *testing.T) {
	cg := NewConfigGenTest(t, TestOptions{
		MeshConfig: &meshconfig.MeshConfig{
			DefaultConfig: &meshconfig.ProxyConfig{
				ProxyHeaders: &meshconfig.ProxyConfig_ProxyHeaders{
					PreserveHttp1HeaderCase: wrapperspb.Bool(true),
				},
			},
		},
	})

	push := cg.PushContext()
	cases := []struct {
		name       string
		opts       *httpListenerOpts
		isExpected func(*hcm.HttpConnectionManager) error
	}{
		{
			name: "when preserve header case is enabled, http 1.0 settings should be preserved",
			opts: &httpListenerOpts{
				connectionManager: &hcm.HttpConnectionManager{
					HttpProtocolOptions: &core.Http1ProtocolOptions{
						AcceptHttp_10: true,
					},
				},
			},
			isExpected: func(httpConnManager *hcm.HttpConnectionManager) error {
				if httpConnManager.HttpProtocolOptions == nil || !httpConnManager.HttpProtocolOptions.AcceptHttp_10 {
					return fmt.Errorf("http 1.0 settings not preserved")
				}
				return nil
			},
		},
	}

	for _, tt := range cases {
		t.Run(tt.name, func(t *testing.T) {
			sidecarProxy := cg.SetupProxy(nil)
			lb := &ListenerBuilder{
				push:               push,
				node:               sidecarProxy,
				authzCustomBuilder: &authz.Builder{},
				authzBuilder:       &authz.Builder{},
			}
			assert.NoError(t, tt.isExpected(lb.buildHTTPConnectionManager(tt.opts)))
		})
	}
>>>>>>> a4817234
}<|MERGE_RESOLUTION|>--- conflicted
+++ resolved
@@ -988,7 +988,6 @@
 	}
 }
 
-<<<<<<< HEAD
 func TestExtProcExistForInfernecePoolEnabledGateway(t *testing.T) {
 	test.SetForTest(t, &features.EnableGatewayAPIInferenceExtension, true)
 
@@ -1013,7 +1012,8 @@
 		}
 	}
 	t.Fatal("expected ext proc filter to be added")
-=======
+}
+
 func TestPreserveHeader(t *testing.T) {
 	cg := NewConfigGenTest(t, TestOptions{
 		MeshConfig: &meshconfig.MeshConfig{
@@ -1061,5 +1061,4 @@
 			assert.NoError(t, tt.isExpected(lb.buildHTTPConnectionManager(tt.opts)))
 		})
 	}
->>>>>>> a4817234
 }