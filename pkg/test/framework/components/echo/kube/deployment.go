// Copyright Istio Authors
//
// Licensed under the Apache License, Version 2.0 (the "License");
// you may not use this file except in compliance with the License.
// You may obtain a copy of the License at
//
//     http://www.apache.org/licenses/LICENSE-2.0
//
// Unless required by applicable law or agreed to in writing, software
// distributed under the License is distributed on an "AS IS" BASIS,
// WITHOUT WARRANTIES OR CONDITIONS OF ANY KIND, either express or implied.
// See the License for the specific language governing permissions and
// limitations under the License.

package kube

import (
	"context"
	"fmt"
	"net/netip"
	"os"
	"path"
	"path/filepath"
	"strings"
	"text/template"
	"time"

	"github.com/hashicorp/go-multierror"
	appsv1 "k8s.io/api/apps/v1"
	corev1 "k8s.io/api/core/v1"
	kerrors "k8s.io/apimachinery/pkg/api/errors"
	metav1 "k8s.io/apimachinery/pkg/apis/meta/v1"
	"k8s.io/apimachinery/pkg/types"
	"k8s.io/client-go/kubernetes"

	"istio.io/api/label"
	meshconfig "istio.io/api/mesh/v1alpha1"
	istioctlcmd "istio.io/istio/istioctl/pkg/workload"
	"istio.io/istio/pkg/config/constants"
	"istio.io/istio/pkg/config/protocol"
	"istio.io/istio/pkg/log"
	echoCommon "istio.io/istio/pkg/test/echo/common"
	"istio.io/istio/pkg/test/env"
	"istio.io/istio/pkg/test/framework/components/echo"
	"istio.io/istio/pkg/test/framework/components/environment/kube"
	"istio.io/istio/pkg/test/framework/components/istio"
	"istio.io/istio/pkg/test/framework/components/istioctl"
	"istio.io/istio/pkg/test/framework/components/namespace"
	"istio.io/istio/pkg/test/framework/resource"
	"istio.io/istio/pkg/test/framework/resource/config/apply"
	"istio.io/istio/pkg/test/scopes"
	"istio.io/istio/pkg/test/util/file"
	"istio.io/istio/pkg/test/util/retry"
	"istio.io/istio/pkg/test/util/tmpl"
	"istio.io/istio/pkg/util/protomarshal"
)

const (
	// for proxyless we add a special gRPC server that doesn't get configured with xDS for test-runner use
	grpcMagicPort = 17171
	// for non-Go implementations of gRPC echo, this is the port used to forward non-gRPC requests to the Go server
	grpcFallbackPort = 17777
)

var echoKubeTemplatesDir = path.Join(env.IstioSrc, "pkg/test/framework/components/echo/kube/templates")

func getTemplate(tmplFilePath string) *template.Template {
	yamlPath := path.Join(echoKubeTemplatesDir, tmplFilePath)
	if filepath.IsAbs(tmplFilePath) {
		yamlPath = tmplFilePath
	}
	return tmpl.MustParse(file.MustAsString(yamlPath))
}

var _ workloadHandler = &deployment{}

type deployment struct {
	ctx             resource.Context
	cfg             echo.Config
	shouldCreateWLE bool
}

func newDeployment(ctx resource.Context, cfg echo.Config) (*deployment, error) {
	if !cfg.Cluster.IsConfig() && cfg.DeployAsVM {
		return nil, fmt.Errorf("cannot deploy %s/%s as VM on non-config %s",
			cfg.Namespace.Name(),
			cfg.Service,
			cfg.Cluster.Name())
	}

	if cfg.DeployAsVM {
		if err := createVMConfig(ctx, cfg); err != nil {
			return nil, fmt.Errorf("failed creating vm config for %s/%s: %v",
				cfg.Namespace.Name(),
				cfg.Service,
				err)
		}
	}

	deploymentYAML, err := GenerateDeployment(ctx, cfg, ctx.Settings())
	if err != nil {
		return nil, fmt.Errorf("failed generating echo deployment YAML for %s/%s: %v",
			cfg.Namespace.Name(),
			cfg.Service, err)
	}

	// Apply the deployment to the configured cluster.
	if err = ctx.ConfigKube(cfg.Cluster).
		YAML(cfg.Namespace.Name(), deploymentYAML).
		Apply(apply.NoCleanup); err != nil {
		return nil, fmt.Errorf("failed deploying echo %s to cluster %s: %v",
			cfg.ClusterLocalFQDN(), cfg.Cluster.Name(), err)
	}

	return &deployment{
		ctx:             ctx,
		cfg:             cfg,
		shouldCreateWLE: cfg.DeployAsVM && !cfg.AutoRegisterVM,
	}, nil
}

// Restart performs restarts of all the pod of the deployment.
// This is analogous to `kubectl rollout restart` on the echo deployment and waits for
// `kubectl rollout status` to complete before returning, but uses direct API calls.
func (d *deployment) Restart() error {
	var deploymentNames []string
	for _, s := range d.cfg.Subsets {
		// TODO(Monkeyanator) move to common place so doesn't fall out of sync with templates
		deploymentNames = append(deploymentNames, fmt.Sprintf("%s-%s", d.cfg.Service, s.Version))
	}
	curTimestamp := time.Now().Format(time.RFC3339)

	g := multierror.Group{}
	for _, deploymentName := range deploymentNames {
		g.Go(func() error {
			patchOpts := metav1.PatchOptions{}
			patchData := fmt.Sprintf(`{
			"spec": {
				"template": {
					"metadata": {
						"annotations": {
							"kubectl.kubernetes.io/restartedAt": %q
						}
					}
				}
			}
		}`, curTimestamp) // e.g., “2006-01-02T15:04:05Z07:00”
			var err error
			appsv1Client := d.cfg.Cluster.Kube().AppsV1()

			if d.cfg.IsStatefulSet() {
				_, err = appsv1Client.StatefulSets(d.cfg.Namespace.Name()).Patch(context.TODO(), deploymentName,
					types.StrategicMergePatchType, []byte(patchData), patchOpts)
			} else {
				_, err = appsv1Client.Deployments(d.cfg.Namespace.Name()).Patch(context.TODO(), deploymentName,
					types.StrategicMergePatchType, []byte(patchData), patchOpts)
			}
			if err != nil {
				return fmt.Errorf("failed to rollout restart %v/%v: %v (timestamp:%q)", d.cfg.Namespace.Name(), deploymentName, err, curTimestamp)
			}

			if err := retry.UntilSuccess(func() error {
				if d.cfg.IsStatefulSet() {
					sts, err := appsv1Client.StatefulSets(d.cfg.Namespace.Name()).Get(context.TODO(), deploymentName, metav1.GetOptions{})
					if err != nil {
						return err
					}
					if sts.Spec.Replicas == nil || !statefulsetComplete(sts) {
						return fmt.Errorf("rollout is not yet done (updated replicas:%v)", sts.Status.UpdatedReplicas)
					}
				} else {
					dep, err := appsv1Client.Deployments(d.cfg.Namespace.Name()).Get(context.TODO(), deploymentName, metav1.GetOptions{})
					if err != nil {
						return err
					}
					if dep.Spec.Replicas == nil || !deploymentComplete(dep) {
						return fmt.Errorf("rollout is not yet done (updated replicas: %v)", dep.Status.UpdatedReplicas)
					}
				}
				return nil
			}, retry.Timeout(60*time.Second), retry.Delay(2*time.Second)); err != nil {
				return fmt.Errorf("failed to wait rollout status for %v/%v: %v",
					d.cfg.Namespace.Name(), deploymentName, err)
			}
			return nil
		})
	}
	return g.Wait().ErrorOrNil()
}

func (d *deployment) WorkloadReady(w *workload) {
	if !d.shouldCreateWLE {
		return
	}

	// Deploy the workload entry to the primary cluster. We will read WorkloadEntry across clusters.
	wle := d.workloadEntryYAML(w)
	if err := d.ctx.ConfigKube(d.cfg.Cluster.Primary()).
		YAML(d.cfg.Namespace.Name(), wle).
		Apply(apply.NoCleanup); err != nil {
		log.Warnf("failed deploying echo WLE for %s/%s to primary cluster: %v",
			d.cfg.Namespace.Name(),
			d.cfg.Service,
			err)
	}
}

func (d *deployment) WorkloadNotReady(w *workload) {
	if !d.shouldCreateWLE {
		return
	}

	wle := d.workloadEntryYAML(w)
	if err := d.ctx.ConfigKube(d.cfg.Cluster.Primary()).YAML(d.cfg.Namespace.Name(), wle).Delete(); err != nil {
		log.Warnf("failed deleting echo WLE for %s/%s from primary cluster: %v",
			d.cfg.Namespace.Name(),
			d.cfg.Service,
			err)
	}
}

func (d *deployment) workloadEntryYAML(w *workload) string {
	name := w.pod.Name
	podIP := w.pod.Status.PodIP
	sa := serviceAccount(d.cfg)
	network := d.cfg.Cluster.NetworkName()
	service := d.cfg.Service
	version := w.pod.Labels[constants.TestVMVersionLabel]

	return fmt.Sprintf(`
apiVersion: networking.istio.io/v1
kind: WorkloadEntry
metadata:
  name: %s
spec:
  address: %s
  serviceAccount: %s
  network: %q
  labels:
    app: %s
    version: %s
`, name, podIP, sa, network, service, version)
}

func GenerateDeployment(ctx resource.Context, cfg echo.Config, settings *resource.Settings) (string, error) {
	if settings == nil {
		var err error
		settings, err = resource.SettingsFromCommandLine("template")
		if err != nil {
			return "", err
		}
	}

	params, err := deploymentParams(ctx, cfg, settings)
	if err != nil {
		return "", err
	}

	deploy := getTemplate(deploymentTemplateFile)
	if cfg.DeployAsVM {
		deploy = getTemplate(vmDeploymentTemplateFile)
	}

	return tmpl.Execute(deploy, params)
}

<<<<<<< HEAD
func GenerateService(cfg echo.Config, openshift bool) (string, error) {
	params := serviceParams(cfg, openshift)
=======
func GenerateService(cfg echo.Config, isOpenShift bool) (string, error) {
	params := serviceParams(cfg, isOpenShift)
>>>>>>> 5fcc3463
	return tmpl.Execute(getTemplate(serviceTemplateFile), params)
}

var VMImages = map[echo.VMDistro]string{
	echo.UbuntuBionic: "app_sidecar_ubuntu_bionic",
	echo.UbuntuNoble:  "app_sidecar_ubuntu_noble",
	echo.Debian12:     "app_sidecar_debian_12",
	echo.Rockylinux9:  "app_sidecar_rockylinux_9",
}

// ArmVMImages is the subset of images that work on arm64. These fail because Istio's arm64 build has a higher GLIBC requirement
var ArmVMImages = map[echo.VMDistro]string{
	echo.UbuntuNoble: "app_sidecar_ubuntu_noble",
	echo.Debian12:    "app_sidecar_debian_12",
	echo.Rockylinux9: "app_sidecar_rockylinux_9",
}

var RevVMImages = func() map[string]echo.VMDistro {
	r := map[string]echo.VMDistro{}
	for k, v := range VMImages {
		r[v] = k
	}
	return r
}()

// getVMOverrideForIstiodDNS returns the DNS alias to use for istiod on VMs. VMs always access
// istiod via the east-west gateway, even though they are installed on the same cluster as istiod.
func getVMOverrideForIstiodDNS(ctx resource.Context, cfg echo.Config) (istioHost string, istioIP string) {
	if ctx == nil {
		return
	}

	ist, err := istio.Get(ctx)
	if err != nil {
		log.Warnf("VM config failed to get Istio component for %s: %v", cfg.Cluster.Name(), err)
		return
	}

	// Generate the istiod host the same way as istioctl.
	istioNS := ist.Settings().SystemNamespace
	istioRevision := getIstioRevision(cfg.Namespace)
	istioHost = istioctlcmd.IstiodHost(istioNS, istioRevision)

	istioIPAddr := ist.EastWestGatewayFor(cfg.Cluster).DiscoveryAddresses()[0].Addr()
	if !istioIPAddr.IsValid() {
		log.Warnf("VM config failed to get east-west gateway IP for %s", cfg.Cluster.Name())
		istioHost, istioIP = "", ""
	} else {
		istioIP = istioIPAddr.String()
	}
	return
}

func deploymentParams(ctx resource.Context, cfg echo.Config, settings *resource.Settings) (map[string]any, error) {
	supportStartupProbe := cfg.Cluster.MinKubeVersion(0)
	imagePullSecretName, err := settings.Image.PullSecretName()
	if err != nil {
		return nil, err
	}

	containerPorts := getContainerPorts(cfg)
	appContainers := []map[string]any{{
		"Name":           appContainerName,
		"ImageFullPath":  settings.EchoImage, // This overrides image hub/tag if it's not empty.
		"ContainerPorts": containerPorts,
	}}

	// Only use the custom image for proxyless gRPC instances. This will bind the gRPC ports on one container
	// and all other ports on another. Additionally, we bind one port for communication between the custom image
	// container, and the regular Go server.
	if cfg.IsProxylessGRPC() && settings.CustomGRPCEchoImage != "" {
		var grpcPorts, otherPorts echoCommon.PortList
		for _, port := range containerPorts {
			if port.Protocol == protocol.GRPC {
				grpcPorts = append(grpcPorts, port)
			} else {
				otherPorts = append(otherPorts, port)
			}
		}
		otherPorts = append(otherPorts, &echoCommon.Port{
			Name:     "grpc-fallback",
			Protocol: protocol.GRPC,
			Port:     grpcFallbackPort,
		})
		appContainers[0]["ContainerPorts"] = otherPorts
		appContainers = append(appContainers, map[string]any{
			"Name":           "custom-grpc-" + appContainerName,
			"ImageFullPath":  settings.CustomGRPCEchoImage, // This overrides image hub/tag if it's not empty.
			"ContainerPorts": grpcPorts,
			"FallbackPort":   grpcFallbackPort,
		})
	}

	if cfg.WorkloadWaypointProxy != "" {
		for _, subset := range cfg.Subsets {
			if subset.Labels == nil {
				subset.Labels = make(map[string]string)
			}
			subset.Labels[label.IoIstioUseWaypoint.Name] = cfg.WorkloadWaypointProxy
		}
	}

	params := map[string]any{
		"ImageHub":                settings.Image.Hub,
		"ImageTag":                settings.Image.Tag,
		"ImagePullPolicy":         settings.Image.PullPolicy,
		"ImagePullSecretName":     imagePullSecretName,
		"Service":                 cfg.Service,
		"StatefulSet":             cfg.StatefulSet,
		"ProxylessGRPC":           cfg.IsProxylessGRPC(),
		"GRPCMagicPort":           grpcMagicPort,
		"Locality":                cfg.Locality,
		"ServiceAccount":          cfg.ServiceAccount,
		"DisableAutomountSAToken": cfg.DisableAutomountSAToken,
		"AppContainers":           appContainers,
		"ContainerPorts":          containerPorts,
		"Subsets":                 cfg.Subsets,
		"TLSSettings":             cfg.TLSSettings,
		"Cluster":                 cfg.Cluster.Name(),
		"ReadinessTCPPort":        cfg.ReadinessTCPPort,
		"ReadinessGRPCPort":       cfg.ReadinessGRPCPort,
		"StartupProbe":            supportStartupProbe,
		"IncludeExtAuthz":         cfg.IncludeExtAuthz,
		"Revisions":               settings.Revisions.TemplateMap(),
		"Compatibility":           settings.Compatibility,
		"WorkloadClass":           cfg.WorkloadClass(),
		"OverlayIstioProxy":       canCreateIstioProxy(settings.Revisions.Minimum()) && !settings.Ambient,
		"Ambient":                 settings.Ambient,
		"BindFamily":              cfg.BindFamily,
		"OpenShift":               settings.OpenShift,
	}

	vmIstioHost, vmIstioIP := "", ""
	if cfg.IsVM() {
		vmImage := VMImages[cfg.VMDistro]
		_, knownImage := RevVMImages[cfg.VMDistro]
		if vmImage == "" {
			if knownImage {
				vmImage = cfg.VMDistro
			} else {
				vmImage = VMImages[echo.DefaultVMDistro]
			}
			log.Debugf("no image for distro %s, defaulting to %s", cfg.VMDistro, echo.DefaultVMDistro)
		}

		vmIstioHost, vmIstioIP = getVMOverrideForIstiodDNS(ctx, cfg)

		params["VM"] = map[string]any{
			"Image":     vmImage,
			"IstioHost": vmIstioHost,
			"IstioIP":   vmIstioIP,
		}
	}

	return params, nil
}

<<<<<<< HEAD
func serviceParams(cfg echo.Config, openshift bool) map[string]any {
=======
func serviceParams(cfg echo.Config, isOpenShift bool) map[string]any {
>>>>>>> 5fcc3463
	if cfg.ServiceWaypointProxy != "" {
		if cfg.ServiceLabels == nil {
			cfg.ServiceLabels = make(map[string]string)
		}
		cfg.ServiceLabels[label.IoIstioUseWaypoint.Name] = cfg.ServiceWaypointProxy
	}
	return map[string]any{
		"Service":            cfg.Service,
		"Headless":           cfg.Headless,
		"ServiceAccount":     cfg.ServiceAccount,
		"ServicePorts":       cfg.Ports.GetServicePorts(),
		"ServiceLabels":      cfg.ServiceLabels,
		"IPFamilies":         cfg.IPFamilies,
		"IPFamilyPolicy":     cfg.IPFamilyPolicy,
		"ServiceAnnotations": cfg.ServiceAnnotations,
		"Namespace":          cfg.Namespace.Name(),
<<<<<<< HEAD
		"OpenShift":          openshift,
=======
		"OpenShift":          isOpenShift,
>>>>>>> 5fcc3463
	}
}

// createVMConfig sets up a Service account,
func createVMConfig(ctx resource.Context, cfg echo.Config) error {
	istioCtl, err := istioctl.New(ctx, istioctl.Config{Cluster: cfg.Cluster})
	if err != nil {
		return err
	}
	// generate config files for VM bootstrap
	dirname := fmt.Sprintf("%s-vm-config-", cfg.Service)
	dir, err := ctx.CreateDirectory(dirname)
	if err != nil {
		return err
	}

	wg := tmpl.MustEvaluate(`
apiVersion: networking.istio.io/v1
kind: WorkloadGroup
metadata:
  name: {{.name}}
  namespace: {{.namespace}}
spec:
  metadata:
    labels:
      app: {{.name}}
      test.istio.io/class: {{ .workloadClass }}
  template:
    serviceAccount: {{.serviceAccount}}
    network: "{{.network}}"
  probe:
    failureThreshold: 5
    httpGet:
      path: /
      port: 8080
    periodSeconds: 2
    successThreshold: 1
    timeoutSeconds: 2

`, map[string]string{
		"name":           cfg.Service,
		"namespace":      cfg.Namespace.Name(),
		"serviceAccount": serviceAccount(cfg),
		"network":        cfg.Cluster.NetworkName(),
		"workloadClass":  cfg.WorkloadClass(),
	})

	// Push the WorkloadGroup for auto-registration
	if cfg.AutoRegisterVM {
		if err := ctx.ConfigKube(cfg.Cluster).
			YAML(cfg.Namespace.Name(), wg).
			Apply(apply.NoCleanup); err != nil {
			return err
		}
	}

	if cfg.ServiceAccount {
		// create service account, the next workload command will use it to generate a token
		err = createServiceAccount(cfg.Cluster.Kube(), cfg.Namespace.Name(), serviceAccount(cfg))
		if err != nil && !kerrors.IsAlreadyExists(err) {
			return err
		}
	}

	if err := os.WriteFile(path.Join(dir, "workloadgroup.yaml"), []byte(wg), 0o600); err != nil {
		return err
	}

	ist, err := istio.Get(ctx)
	if err != nil {
		return err
	}
	// this will wait until the eastwest gateway has an IP before running the next command
	istiodAddr, err := ist.RemoteDiscoveryAddressFor(cfg.Cluster)
	if err != nil {
		return err
	}

	var subsetDir string
	for _, subset := range cfg.Subsets {
		subsetDir, err = os.MkdirTemp(dir, subset.Version+"-")
		if err != nil {
			return err
		}
		cmd := []string{
			"x", "workload", "entry", "configure",
			"-f", path.Join(dir, "workloadgroup.yaml"),
			"-o", subsetDir,
		}
		if ctx.Clusters().IsMulticluster() {
			// When VMs talk about "cluster", they refer to the cluster they connect to for discovery
			cmd = append(cmd, "--clusterID", cfg.Cluster.Name())
		}
		if cfg.AutoRegisterVM {
			cmd = append(cmd, "--autoregister")
		}
		if !ctx.Environment().(*kube.Environment).Settings().LoadBalancerSupported {
			// LoadBalancer may not be supported and the command doesn't have NodePort fallback logic that the tests do
			cmd = append(cmd, "--ingressIP", istiodAddr.Addr().String())
		}
		if rev := getIstioRevision(cfg.Namespace); len(rev) > 0 {
			cmd = append(cmd, "--revision", rev)
		}
		// make sure namespace controller has time to create root-cert ConfigMap
		if err := retry.UntilSuccess(func() error {
			stdout, stderr, err := istioCtl.Invoke(cmd)
			if err != nil {
				return fmt.Errorf("%v:\nstdout: %s\nstderr: %s", err, stdout, stderr)
			}
			return nil
		}, retry.Timeout(20*time.Second)); err != nil {
			return err
		}

		// support proxyConfig customizations on VMs via annotation in the echo API.
		for k, v := range subset.Annotations {
			if k == "proxy.istio.io/config" {
				if err := patchProxyConfigFile(path.Join(subsetDir, "mesh.yaml"), v); err != nil {
					return fmt.Errorf("failed patching proxyconfig: %v", err)
				}
			}
		}

		if err := customizeVMEnvironment(ctx, cfg, path.Join(subsetDir, "cluster.env"), istiodAddr); err != nil {
			return fmt.Errorf("failed customizing cluster.env: %v", err)
		}

		// push bootstrap config as a ConfigMap so we can mount it on our "vm" pods
		cmData := map[string][]byte{}
		generatedFiles, err := os.ReadDir(subsetDir)
		if err != nil {
			return err
		}
		for _, file := range generatedFiles {
			if file.IsDir() {
				continue
			}
			cmData[file.Name()], err = os.ReadFile(path.Join(subsetDir, file.Name()))
			if err != nil {
				return err
			}
		}
		cmName := fmt.Sprintf("%s-%s-vm-bootstrap", cfg.Service, subset.Version)
		cm := &corev1.ConfigMap{ObjectMeta: metav1.ObjectMeta{Name: cmName}, BinaryData: cmData}
		_, err = cfg.Cluster.Kube().CoreV1().ConfigMaps(cfg.Namespace.Name()).Create(context.TODO(), cm, metav1.CreateOptions{})
		if err != nil && !kerrors.IsAlreadyExists(err) {
			return fmt.Errorf("failed creating configmap %s: %v", cm.Name, err)
		}
	}

	// push the generated token as a Secret (only need one, they should be identical)
	token, err := os.ReadFile(path.Join(subsetDir, "istio-token"))
	if err != nil {
		return err
	}
	secret := &corev1.Secret{
		ObjectMeta: metav1.ObjectMeta{
			Name:      cfg.Service + "-istio-token",
			Namespace: cfg.Namespace.Name(),
		},
		Data: map[string][]byte{
			"istio-token": token,
		},
	}
	if _, err := cfg.Cluster.Kube().CoreV1().Secrets(cfg.Namespace.Name()).Create(context.TODO(), secret, metav1.CreateOptions{}); err != nil {
		if kerrors.IsAlreadyExists(err) {
			if _, err := cfg.Cluster.Kube().CoreV1().Secrets(cfg.Namespace.Name()).Update(context.TODO(), secret, metav1.UpdateOptions{}); err != nil {
				return fmt.Errorf("failed updating secret %s: %v", secret.Name, err)
			}
		} else {
			return fmt.Errorf("failed creating secret %s: %v", secret.Name, err)
		}
	}

	return nil
}

func patchProxyConfigFile(file string, overrides string) error {
	config, err := readMeshConfig(file)
	if err != nil {
		return err
	}
	overrideYAML := "defaultConfig:\n"
	overrideYAML += istio.Indent(overrides, "  ")
	if err := protomarshal.ApplyYAML(overrideYAML, config.DefaultConfig); err != nil {
		return err
	}
	outYAML, err := protomarshal.ToYAML(config)
	if err != nil {
		return err
	}
	return os.WriteFile(file, []byte(outYAML), 0o744)
}

func readMeshConfig(file string) (*meshconfig.MeshConfig, error) {
	baseYAML, err := os.ReadFile(file)
	if err != nil {
		return nil, err
	}
	config := &meshconfig.MeshConfig{}
	if err := protomarshal.ApplyYAML(string(baseYAML), config); err != nil {
		return nil, err
	}
	return config, nil
}

func createServiceAccount(client kubernetes.Interface, ns string, serviceAccount string) error {
	scopes.Framework.Debugf("Creating service account for: %s/%s", ns, serviceAccount)
	_, err := client.CoreV1().ServiceAccounts(ns).Create(context.TODO(), &corev1.ServiceAccount{
		ObjectMeta: metav1.ObjectMeta{Name: serviceAccount},
	}, metav1.CreateOptions{})
	return err
}

// getContainerPorts converts the ports to a port list of container ports.
// Adds ports for health/readiness if necessary.
func getContainerPorts(cfg echo.Config) echoCommon.PortList {
	ports := cfg.Ports
	containerPorts := make(echoCommon.PortList, 0, len(ports))
	var healthPort *echoCommon.Port
	var readyPort *echoCommon.Port
	for _, p := range ports {
		// Add the port to the set of application ports.
		cport := &echoCommon.Port{
			Name:          p.Name,
			Protocol:      p.Protocol,
			Port:          p.WorkloadPort,
			TLS:           p.TLS,
			ServerFirst:   p.ServerFirst,
			InstanceIP:    p.InstanceIP,
			LocalhostIP:   p.LocalhostIP,
			ProxyProtocol: p.ProxyProtocol,
		}
		containerPorts = append(containerPorts, cport)

		switch p.Protocol {
		case protocol.GRPC:
			if cfg.IsProxylessGRPC() {
				cport.XDSServer = true
			}
			continue
		case protocol.HTTP:
			if p.WorkloadPort == httpReadinessPort {
				readyPort = cport
			}
		default:
			if p.WorkloadPort == tcpHealthPort {
				healthPort = cport
			}
		}
	}

	// If we haven't added the readiness/health ports, do so now.
	if readyPort == nil {
		containerPorts = append(containerPorts, &echoCommon.Port{
			Name:     "http-readiness-port",
			Protocol: protocol.HTTP,
			Port:     httpReadinessPort,
		})
	}
	if healthPort == nil {
		containerPorts = append(containerPorts, &echoCommon.Port{
			Name:     "tcp-health-port",
			Protocol: protocol.HTTP,
			Port:     tcpHealthPort,
		})
	}

	// gives something the test runner to connect to without being in the mesh
	if cfg.IsProxylessGRPC() {
		containerPorts = append(containerPorts, &echoCommon.Port{
			Name:        "grpc-magic-port",
			Protocol:    protocol.GRPC,
			Port:        grpcMagicPort,
			LocalhostIP: true,
		})
	}
	return containerPorts
}

func customizeVMEnvironment(ctx resource.Context, cfg echo.Config, clusterEnv string, istiodAddr netip.AddrPort) error {
	f, err := os.OpenFile(clusterEnv, os.O_APPEND|os.O_WRONLY, os.ModeAppend)
	if err != nil {
		return fmt.Errorf("failed opening %s: %v", clusterEnv, err)
	}
	defer f.Close()

	if cfg.VMEnvironment != nil {
		for k, v := range cfg.VMEnvironment {
			addition := fmt.Sprintf("%s=%s\n", k, v)
			_, err = f.WriteString(addition)
			if err != nil {
				return fmt.Errorf("failed writing %q to %s: %v", addition, clusterEnv, err)
			}
		}
	}
	if !ctx.Environment().(*kube.Environment).Settings().LoadBalancerSupported {
		// customize cluster.env with NodePort mapping
		_, err = f.WriteString(fmt.Sprintf("ISTIO_PILOT_PORT=%d\n", istiodAddr.Port()))
		if err != nil {
			return err
		}
	}
	return err
}

func canCreateIstioProxy(version resource.IstioVersion) bool {
	// if no revision specified create the istio-proxy
	if string(version) == "" {
		return true
	}
	if minor := strings.Split(string(version), ".")[1]; minor > "8" || len(minor) > 1 {
		return true
	}
	return false
}

func getIstioRevision(n namespace.Instance) string {
	nsLabels, err := n.Labels()
	if err != nil {
		log.Warnf("failed fetching labels for %s; assuming no-revision (can cause failures): %v", n.Name(), err)
		return ""
	}
	return nsLabels[label.IoIstioRev.Name]
}

func statefulsetComplete(statefulset *appsv1.StatefulSet) bool {
	return statefulset.Status.UpdatedReplicas == *(statefulset.Spec.Replicas) &&
		statefulset.Status.Replicas == *(statefulset.Spec.Replicas) &&
		statefulset.Status.AvailableReplicas == *(statefulset.Spec.Replicas) &&
		statefulset.Status.ReadyReplicas == *(statefulset.Spec.Replicas) &&
		statefulset.Status.ObservedGeneration >= statefulset.Generation
}

func deploymentComplete(deployment *appsv1.Deployment) bool {
	return deployment.Status.UpdatedReplicas == *(deployment.Spec.Replicas) &&
		deployment.Status.Replicas == *(deployment.Spec.Replicas) &&
		deployment.Status.AvailableReplicas == *(deployment.Spec.Replicas) &&
		deployment.Status.ReadyReplicas == *(deployment.Spec.Replicas) &&
		deployment.Status.ObservedGeneration >= deployment.Generation
}<|MERGE_RESOLUTION|>--- conflicted
+++ resolved
@@ -264,13 +264,8 @@
 	return tmpl.Execute(deploy, params)
 }
 
-<<<<<<< HEAD
-func GenerateService(cfg echo.Config, openshift bool) (string, error) {
-	params := serviceParams(cfg, openshift)
-=======
 func GenerateService(cfg echo.Config, isOpenShift bool) (string, error) {
 	params := serviceParams(cfg, isOpenShift)
->>>>>>> 5fcc3463
 	return tmpl.Execute(getTemplate(serviceTemplateFile), params)
 }
 
@@ -428,11 +423,7 @@
 	return params, nil
 }
 
-<<<<<<< HEAD
-func serviceParams(cfg echo.Config, openshift bool) map[string]any {
-=======
 func serviceParams(cfg echo.Config, isOpenShift bool) map[string]any {
->>>>>>> 5fcc3463
 	if cfg.ServiceWaypointProxy != "" {
 		if cfg.ServiceLabels == nil {
 			cfg.ServiceLabels = make(map[string]string)
@@ -449,11 +440,7 @@
 		"IPFamilyPolicy":     cfg.IPFamilyPolicy,
 		"ServiceAnnotations": cfg.ServiceAnnotations,
 		"Namespace":          cfg.Namespace.Name(),
-<<<<<<< HEAD
-		"OpenShift":          openshift,
-=======
 		"OpenShift":          isOpenShift,
->>>>>>> 5fcc3463
 	}
 }
 
