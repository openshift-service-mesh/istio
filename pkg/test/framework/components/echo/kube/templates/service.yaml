--- conflicted
+++ resolved
@@ -8,11 +8,7 @@
 apiVersion: rbac.authorization.k8s.io/v1
 kind: ClusterRoleBinding
 metadata:
-<<<<<<< HEAD
-  name: privilged-scc-{{ .Service }}-{{ .Namespace }}
-=======
   name: privileged-scc-{{ .Service }}-{{ .Namespace }}
->>>>>>> 5fcc3463
 roleRef:
   apiGroup: rbac.authorization.k8s.io
   kind: ClusterRole
