[
  {
    "_comment": "",
    "name": "PROXY_REPO_SHA",
    "repoName": "proxy",
    "file": "",
<<<<<<< HEAD
    "lastStableSHA": "13cac410a769b54422ab204ac50aefc5312c8068"
=======
    "lastStableSHA": "f78e1043a4afa2fe3a48902e8612070e1e21e6d2"
>>>>>>> e1f97ec6
  },
  {
    "_comment": "",
    "name": "ZTUNNEL_REPO_SHA",
    "repoName": "ztunnel",
    "file": "",
    "lastStableSHA": "bc9da5e9cd1027f4dc01d5a57b0c196a6d8a39d1"
  }
]<|MERGE_RESOLUTION|>--- conflicted
+++ resolved
@@ -4,11 +4,7 @@
     "name": "PROXY_REPO_SHA",
     "repoName": "proxy",
     "file": "",
-<<<<<<< HEAD
     "lastStableSHA": "13cac410a769b54422ab204ac50aefc5312c8068"
-=======
-    "lastStableSHA": "f78e1043a4afa2fe3a48902e8612070e1e21e6d2"
->>>>>>> e1f97ec6
   },
   {
     "_comment": "",
