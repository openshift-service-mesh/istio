--- conflicted
+++ resolved
@@ -4,11 +4,7 @@
     "name": "PROXY_REPO_SHA",
     "repoName": "proxy",
     "file": "",
-<<<<<<< HEAD
     "lastStableSHA": "06f9604a19dcdece315aea66ce7941746c826a6d"
-=======
-    "lastStableSHA": "11169ff1a27ea765dbb30dcd6b8491aed0d51879"
->>>>>>> d45b04f5
   },
   {
     "_comment": "",
