[
  {
    "_comment": "",
    "name": "PROXY_REPO_SHA",
    "repoName": "proxy",
    "file": "",
<<<<<<< HEAD
    "lastStableSHA": "6be1e551720e0e762303fe6854e9299f87444143"
=======
    "lastStableSHA": "825452cb93e06b9ed589e3def87fcfbeab46fcdd"
>>>>>>> 9e5b7fbf
  },
  {
    "_comment": "",
    "name": "ZTUNNEL_REPO_SHA",
    "repoName": "ztunnel",
    "file": "",
    "lastStableSHA": "7c3bc5b7d33ddf57ccfe47a3c8bc331f6a4a0f11"
  }
]<|MERGE_RESOLUTION|>--- conflicted
+++ resolved
@@ -4,11 +4,7 @@
     "name": "PROXY_REPO_SHA",
     "repoName": "proxy",
     "file": "",
-<<<<<<< HEAD
     "lastStableSHA": "6be1e551720e0e762303fe6854e9299f87444143"
-=======
-    "lastStableSHA": "825452cb93e06b9ed589e3def87fcfbeab46fcdd"
->>>>>>> 9e5b7fbf
   },
   {
     "_comment": "",
